--- conflicted
+++ resolved
@@ -1,255 +1,244 @@
-﻿using System.Diagnostics.Contracts;
-namespace tomenglertde.ResXManager.VSIX
-{
-    using System;
-    using System.Collections.Generic;
-    using System.Diagnostics.CodeAnalysis;
-    using System.Diagnostics.Contracts;
-    using System.IO;
-    using System.Linq;
-
-    using EnvDTE;
-
-    using tomenglertde.ResXManager.Model;
-
-    using TomsToolbox.Core;
-    using TomsToolbox.Desktop;
-
-    internal class DteProjectFile : ProjectFile
-    {
-        private readonly DteSolution _solution;
-        private readonly List<EnvDTE.ProjectItem> _projectItems = new List<EnvDTE.ProjectItem>();
-
-        /// <summary>
-        /// Initializes a new instance of the <see cref="DteProjectFile" /> class.
-        /// </summary>
-        /// <param name="solution">The solution.</param>
-        /// <param name="filePath">Name of the file.</param>
-        /// <param name="projectName">Name of the project.</param>
-        /// <param name="uniqueProjectName">Unique name of the project file.</param>
-        /// <param name="projectItem">The project item, or null if the projectItem is not known.</param>
-        public DteProjectFile(DteSolution solution, string filePath, string projectName, string uniqueProjectName, EnvDTE.ProjectItem projectItem)
-            : base(filePath, solution.SolutionFolder, projectName, uniqueProjectName)
-        {
-            Contract.Requires(solution != null);
-            Contract.Requires(!string.IsNullOrEmpty(filePath));
-            Contract.Requires(projectItem != null);
-
-            _solution = solution;
-            _projectItems.Add(projectItem);
-        }
-
-        /// <summary>
-        /// Gets the project items.
-        /// </summary>
-        public IList<EnvDTE.ProjectItem> ProjectItems
-        {
-            get
-            {
-                Contract.Ensures(Contract.Result<IList<EnvDTE.ProjectItem>>() != null);
-                Contract.Ensures(Contract.Result<IList<EnvDTE.ProjectItem>>().Count > 0);
-
-                return _projectItems;
-            }
-        }
-
-        public void AddProject(string projectName, EnvDTE.ProjectItem projectItem)
-        {
-            Contract.Requires(projectName != null);
-            Contract.Requires(projectItem != null);
-
-            _projectItems.Add(projectItem);
-            ProjectName += @", " + projectName;
-        }
-
-        public override string Content
-        {
-            get
-            {
-                var projectItem = DefaultProjectItem;
-
-                try
-                {
-                    return projectItem.TryGetContent() ?? base.Content;
-                }
-                catch (IOException)
-                {
-                }
-
-                projectItem.Open();
-                return projectItem.TryGetContent() ?? string.Empty;
-            }
-            set
-            {
-                try
-                {
-                    IsSaving = true;
-
-                    var projectItem = DefaultProjectItem;
-
-                    try
-                    {
-                        if (!projectItem.TrySetContent(value))
-                        {
-                            base.Content = value;
-                        }
-                    }
-                    catch (IOException)
-                    {
-                    }
-
-                    projectItem.Open();
-                    projectItem.TrySetContent(value);
-                }
-                finally
-                {
-                    IsSaving = false;
-                }
-            }
-        }
-
-        public override bool IsWritable
-        {
-            get
-            {
-<<<<<<< HEAD
-                return ProjectItem.TryGetDocument().Maybe().Return(d => !d.ReadOnly, base.IsWritable);
-=======
-                return DefaultProjectItem.Document.Maybe().Return(d => !d.ReadOnly, base.IsWritable);
->>>>>>> becdf713
-            }
-        }
-
-        public bool HasChanges
-        {
-            get
-            {
-<<<<<<< HEAD
-                return ProjectItem.TryGetDocument().Maybe().Return(d => !d.Saved);
-=======
-                return DefaultProjectItem.Document.Maybe().Return(d => !d.Saved);
->>>>>>> becdf713
-            }
-        }
-
-        public CodeGenerator CodeGenerator
-        {
-            get
-            {
-                return GetCodeGenerator();
-            }
-            set
-            {
-                this.SetCodeGenerator(value);
-                OnPropertyChanged(() => CodeGenerator);
-            }
-        }
-
-        public EnvDTE.ProjectItem DefaultProjectItem
-        {
-            get
-            {
-                Contract.Ensures(Contract.Result<EnvDTE.ProjectItem>() != null);
-                return ProjectItems.First();
-            }
-        }
-
-        public CodeGenerator GetCodeGenerator()
-        {
-            var projectItem = DefaultProjectItem;
-            var containingProject = projectItem.ContainingProject;
-
-            if ((containingProject == null) || (containingProject.Kind != ItemKind.CSharpProject))
-                return CodeGenerator.None;
-
-            var customTool = projectItem.GetCustomTool();
-
-            if (!string.IsNullOrEmpty(customTool))
-            {
-                CodeGenerator codeGenerator;
-                return Enum.TryParse(customTool, out codeGenerator) ? codeGenerator : CodeGenerator.Unknown;
-            }
-
-            return projectItem.Children().Any(IsTextTemplate) ? CodeGenerator.TextTemplate : CodeGenerator.None;
-        }
-
-        private static bool IsTextTemplate(EnvDTE.ProjectItem item)
-        {
-            Contract.Requires(item != null);
-
-            var name = item.Name;
-
-            return (name != null) && name.EndsWith(".tt", StringComparison.OrdinalIgnoreCase);
-        }
-
-        public void SetCodeGenerator(CodeGenerator value)
-        {
-            foreach (var projectItem in ProjectItems)
-            {
-                Contract.Assume(projectItem != null);
-                var containingProject = projectItem.ContainingProject;
-
-                if ((containingProject == null) || (containingProject.Kind != ItemKind.CSharpProject))
-                    return;
-
-                switch (value)
-                {
-                    case CodeGenerator.ResXFileCodeGenerator:
-                    case CodeGenerator.PublicResXFileCodeGenerator:
-                        SetCustomToolCodeGenerator(projectItem, value);
-                        break;
-
-                    case CodeGenerator.TextTemplate:
-                        SetTextTemplateCodeGenerator(projectItem);
-                        break;
-                }
-            }
-        }
-
-        private void SetTextTemplateCodeGenerator(EnvDTE.ProjectItem projectItem)
-        {
-            Contract.Requires(projectItem != null);
-
-            projectItem.SetCustomTool(null);
-
-            const string t4FileName = "Resources.Designer.t4";
-
-            if (!_solution.GetProjectFiles().Any(file => file.RelativeFilePath.Equals(t4FileName)))
-            {
-                var fullName = Path.Combine(_solution.SolutionFolder, t4FileName);
-                File.WriteAllBytes(fullName, Resources.Resources_Designer_t4);
-                _solution.AddFile(fullName);
-            }
-
-            var fileName = Path.ChangeExtension(FilePath, "Designer.tt");
-            
-            File.WriteAllBytes(fileName, Resources.Resources_Designer_tt);
-
-            var item = projectItem.AddFromFile(fileName);
-            if (item != null)
-            {
-                Dispatcher.BeginInvoke(() => item.RunCustomTool());
-            }
-        }
-
-        private static void SetCustomToolCodeGenerator(EnvDTE.ProjectItem projectItem, CodeGenerator value)
-        {
-            Contract.Requires(projectItem != null);
-
-            projectItem.Children()
-                .Where(IsTextTemplate)
-                .ToArray()
-                .ForEach(i => i.Delete());
-
-            projectItem.SetCustomTool(value.ToString());
-        }
-
-        [ContractInvariantMethod]
-        [SuppressMessage("Microsoft.Performance", "CA1822:MarkMembersAsStatic", Justification = "Required for code contracts.")]
-        private void ObjectInvariant()
-        {
-            Contract.Invariant(_projectItems != null);
-            Contract.Invariant(_projectItems.Count > 0);
-        }
-    }
+﻿namespace tomenglertde.ResXManager.VSIX
+{
+    using System;
+    using System.Collections.Generic;
+    using System.Diagnostics.CodeAnalysis;
+    using System.Diagnostics.Contracts;
+    using System.IO;
+    using System.Linq;
+
+    using tomenglertde.ResXManager.Model;
+
+    using TomsToolbox.Core;
+    using TomsToolbox.Desktop;
+
+    internal class DteProjectFile : ProjectFile
+    {
+        private readonly DteSolution _solution;
+        private readonly List<EnvDTE.ProjectItem> _projectItems = new List<EnvDTE.ProjectItem>();
+
+        /// <summary>
+        /// Initializes a new instance of the <see cref="DteProjectFile" /> class.
+        /// </summary>
+        /// <param name="solution">The solution.</param>
+        /// <param name="filePath">Name of the file.</param>
+        /// <param name="projectName">Name of the project.</param>
+        /// <param name="uniqueProjectName">Unique name of the project file.</param>
+        /// <param name="projectItem">The project item, or null if the projectItem is not known.</param>
+        public DteProjectFile(DteSolution solution, string filePath, string projectName, string uniqueProjectName, EnvDTE.ProjectItem projectItem)
+            : base(filePath, solution.SolutionFolder, projectName, uniqueProjectName)
+        {
+            Contract.Requires(solution != null);
+            Contract.Requires(!string.IsNullOrEmpty(filePath));
+            Contract.Requires(projectItem != null);
+
+            _solution = solution;
+            _projectItems.Add(projectItem);
+        }
+
+        /// <summary>
+        /// Gets the project items.
+        /// </summary>
+        public IList<EnvDTE.ProjectItem> ProjectItems
+        {
+            get
+            {
+                Contract.Ensures(Contract.Result<IList<EnvDTE.ProjectItem>>() != null);
+                Contract.Ensures(Contract.Result<IList<EnvDTE.ProjectItem>>().Count > 0);
+
+                return _projectItems;
+            }
+        }
+
+        public void AddProject(string projectName, EnvDTE.ProjectItem projectItem)
+        {
+            Contract.Requires(projectName != null);
+            Contract.Requires(projectItem != null);
+
+            _projectItems.Add(projectItem);
+            ProjectName += @", " + projectName;
+        }
+
+        public override string Content
+        {
+            get
+            {
+                var projectItem = DefaultProjectItem;
+
+                try
+                {
+                    return projectItem.TryGetContent() ?? base.Content;
+                }
+                catch (IOException)
+                {
+                }
+
+                projectItem.Open();
+                return projectItem.TryGetContent() ?? string.Empty;
+            }
+            set
+            {
+                try
+                {
+                    IsSaving = true;
+
+                    var projectItem = DefaultProjectItem;
+
+                    try
+                    {
+                        if (!projectItem.TrySetContent(value))
+                        {
+                            base.Content = value;
+                        }
+                    }
+                    catch (IOException)
+                    {
+                    }
+
+                    projectItem.Open();
+                    projectItem.TrySetContent(value);
+                }
+                finally
+                {
+                    IsSaving = false;
+                }
+            }
+        }
+
+        public override bool IsWritable
+        {
+            get
+            {
+                return DefaultProjectItem.TryGetDocument().Maybe().Return(d => !d.ReadOnly, base.IsWritable);
+            }
+        }
+
+        public bool HasChanges
+        {
+            get
+            {
+                return DefaultProjectItem.TryGetDocument().Maybe().Return(d => !d.Saved);
+            }
+        }
+
+        public CodeGenerator CodeGenerator
+        {
+            get
+            {
+                return GetCodeGenerator();
+            }
+            set
+            {
+                this.SetCodeGenerator(value);
+                OnPropertyChanged(() => CodeGenerator);
+            }
+        }
+
+        public EnvDTE.ProjectItem DefaultProjectItem
+        {
+            get
+            {
+                Contract.Ensures(Contract.Result<EnvDTE.ProjectItem>() != null);
+                return ProjectItems.First();
+            }
+        }
+
+        public CodeGenerator GetCodeGenerator()
+        {
+            var projectItem = DefaultProjectItem;
+            var containingProject = projectItem.ContainingProject;
+
+            if ((containingProject == null) || (containingProject.Kind != ItemKind.CSharpProject))
+                return CodeGenerator.None;
+
+            var customTool = projectItem.GetCustomTool();
+
+            if (!string.IsNullOrEmpty(customTool))
+            {
+                CodeGenerator codeGenerator;
+                return Enum.TryParse(customTool, out codeGenerator) ? codeGenerator : CodeGenerator.Unknown;
+            }
+
+            return projectItem.Children().Any(IsTextTemplate) ? CodeGenerator.TextTemplate : CodeGenerator.None;
+        }
+
+        private static bool IsTextTemplate(EnvDTE.ProjectItem item)
+        {
+            Contract.Requires(item != null);
+
+            var name = item.Name;
+
+            return (name != null) && name.EndsWith(".tt", StringComparison.OrdinalIgnoreCase);
+        }
+
+        public void SetCodeGenerator(CodeGenerator value)
+        {
+            foreach (var projectItem in ProjectItems)
+            {
+                Contract.Assume(projectItem != null);
+                var containingProject = projectItem.ContainingProject;
+
+                if ((containingProject == null) || (containingProject.Kind != ItemKind.CSharpProject))
+                    return;
+
+                switch (value)
+                {
+                    case CodeGenerator.ResXFileCodeGenerator:
+                    case CodeGenerator.PublicResXFileCodeGenerator:
+                        SetCustomToolCodeGenerator(projectItem, value);
+                        break;
+
+                    case CodeGenerator.TextTemplate:
+                        SetTextTemplateCodeGenerator(projectItem);
+                        break;
+                }
+            }
+        }
+
+        private void SetTextTemplateCodeGenerator(EnvDTE.ProjectItem projectItem)
+        {
+            Contract.Requires(projectItem != null);
+
+            projectItem.SetCustomTool(null);
+
+            const string t4FileName = "Resources.Designer.t4";
+
+            if (!_solution.GetProjectFiles().Any(file => file.RelativeFilePath.Equals(t4FileName)))
+            {
+                var fullName = Path.Combine(_solution.SolutionFolder, t4FileName);
+                File.WriteAllBytes(fullName, Resources.Resources_Designer_t4);
+                _solution.AddFile(fullName);
+            }
+
+            var fileName = Path.ChangeExtension(FilePath, "Designer.tt");
+            
+            File.WriteAllBytes(fileName, Resources.Resources_Designer_tt);
+
+            var item = projectItem.AddFromFile(fileName);
+            if (item != null)
+            {
+                Dispatcher.BeginInvoke(() => item.RunCustomTool());
+            }
+        }
+
+        private static void SetCustomToolCodeGenerator(EnvDTE.ProjectItem projectItem, CodeGenerator value)
+        {
+            Contract.Requires(projectItem != null);
+
+            projectItem.Children()
+                .Where(IsTextTemplate)
+                .ToArray()
+                .ForEach(i => i.Delete());
+
+            projectItem.SetCustomTool(value.ToString());
+        }
+
+        [ContractInvariantMethod]
+        [SuppressMessage("Microsoft.Performance", "CA1822:MarkMembersAsStatic", Justification = "Required for code contracts.")]
+        private void ObjectInvariant()
+        {
+            Contract.Invariant(_projectItems != null);
+            Contract.Invariant(_projectItems.Count > 0);
+        }
+    }
 }